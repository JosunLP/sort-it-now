--- conflicted
+++ resolved
@@ -1,10 +1,6 @@
 [package]
 name = "sort_it_now"
-<<<<<<< HEAD
-version = "1.1.0"
-=======
 version = "1.1.2"
->>>>>>> 1a38bd36
 edition = "2024"
 license = "LicenseRef-NCSL-1.0"
 
